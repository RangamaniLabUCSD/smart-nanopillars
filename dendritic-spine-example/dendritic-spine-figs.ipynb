{
 "cells": [
  {
   "cell_type": "code",
   "execution_count": null,
   "metadata": {
    "metadata": {}
   },
   "outputs": [],
   "source": [
    "import sys, os, pathlib\n",
    "sys.path.append(\"/root/shared/gitrepos/smart-comp-sci/utils\")\n",
    "import smart_analysis\n",
    "from matplotlib import pyplot as plt\n",
    "import numpy as np\n",
    "plt.style.use(str(pathlib.Path.cwd() / \"..\" / \"utils\" / \"smart_plots.mplstyle\"))"
   ]
  },
  {
   "cell_type": "markdown",
   "metadata": {},
   "source": [
    "The following script is used to analyze average values for each variable in the dendritic spine model over time. Three domains are considered, as specified by box regions - spine head, spine neck, and dendritic shaft. Change paths as necessary."
   ]
  },
  {
   "cell_type": "code",
   "execution_count": null,
   "metadata": {},
   "outputs": [],
   "source": [
    "results_folder = \"/root/scratch/smart-comp-sci-data/dendritic_spine/results1\"\n",
    "spine_mesh = \"/root/scratch/smart-comp-sci-data/dendritic_spine/mesh/1spine.h5\"\n",
    "tests = [\"spine-all\", \"spine-head\", \"spine-neck\", \"spine-shaft\"]\n",
    "spine_head = [-1000,-1000,0.2,1000,1000,1000]\n",
    "spine_neck = [0, -1000, -0.4, 1000, 1000, 0.2]\n",
    "spine_shaft = [-1000,-1000,-1000,1000,1000,-0.4]\n",
    "domains = [[], spine_head, spine_neck, spine_shaft]\n",
    "for i in range(len(tests)):\n",
    "    npy_dir = pathlib.Path.cwd() / \"..\" / \"analysis_data\" / \"dendritic-spine\" / \"dendritic_spine_npy_files\"\n",
    "    npy_dir.mkdir(exist_ok=True)\n",
    "\n",
    "    tVec, results_all = smart_analysis.analyze_all(\n",
    "        mesh_file=spine_mesh, results_path=results_folder, display=False,\n",
    "        subdomain=domains[i])\n",
    "    results_all.insert(0, tVec) # add time as first element in list\n",
    "    max_length = len(tVec)\n",
    "    for j in range(len(results_all)):\n",
    "        if len(results_all[j]) > max_length:\n",
    "            max_length = len(results_all[j])\n",
    "    for j in range(len(results_all)):\n",
    "        num_zeros = max_length - len(results_all[j])\n",
    "        for k in range(num_zeros):\n",
    "            results_all[j].append(0)\n",
    "    np.save(npy_dir / f\"{tests[i]}.npy\", results_all)"
   ]
  },
  {
   "cell_type": "markdown",
   "metadata": {},
   "source": [
    "Plot results in dendritic spine head vs. shaft for calcium in the cytosol and spine apparatus (Fig 4D)."
   ]
  },
  {
   "cell_type": "code",
   "execution_count": null,
   "metadata": {
    "metadata": {}
   },
   "outputs": [],
   "source": [
    "spine_vars = [\"Bf\", \"Bm\", \"Ca\", \"CaSA\", \"NMDAR\"]\n",
    "\n",
    "npy_dir = pathlib.Path.cwd() / \"..\" / \"analysis_data\" / \"dendritic-spine\" / \"dendritic_spine_npy_files\"\n",
    "spine_files = [f\"{npy_dir}/spine-head-results.npy\", \n",
    "               f\"{npy_dir}/spine-shaft-results.npy\"]\n",
    "\n",
    "f, (ax1, ax2) = plt.subplots(2, 1, sharex=False)\n",
    "\n",
    "for i in range(len(spine_files)):\n",
    "    results_spine = np.load(spine_files[i])\n",
    "    plot_spine1 = \"Ca\"\n",
    "\n",
    "    spine_idx1 = spine_vars.index(plot_spine1) + 1\n",
    "    ax1.plot(results_spine[0], results_spine[spine_idx1],label=\"Dendritic spine\")\n",
    "    ax1.set_ylim([0, 5])\n",
    "    # ax1.legend()\n",
    "    ax1.set_ylabel(\"Calcium (μM)\")\n",
    "\n",
    "    plot_spine2 = \"CaSA\"\n",
    "    spine_idx2 = spine_vars.index(plot_spine2) + 1\n",
    "    ax2.plot(results_spine[0], results_spine[spine_idx2],'r',label=\"Dendritic spine\")\n",
    "    # ax2.legend()\n",
    "    ax2.set_ylabel(\"SA calcium (μM)\")\n",
    "    ax2.set_ylim([60, 69])\n",
    "    ax2.set_xlabel(\"Time (s)\")\n",
    "plt.savefig(f\"{str(npy_dir)}/spine_both_plots.pdf\", format=\"pdf\")"
   ]
  },
  {
   "cell_type": "markdown",
   "metadata": {},
   "source": [
    "Plot results from mesh refinement, comparing maximum calcium in the spine head vs. the neck, vs. shaft. (Figure 6E)"
   ]
  },
  {
   "cell_type": "code",
   "execution_count": null,
   "metadata": {},
   "outputs": [],
   "source": [
    "import postprocess, json\n",
    "results_folder = pathlib.Path.cwd() / \"..\" / \"analysis_data\" / \"dendritic-spine\" / \"dendritic-spine-spatial\"\n",
    "output_folder = results_folder / \"output\"\n",
    "output_folder.mkdir(exist_ok=True, parents=True)\n",
    "results_file = output_folder / \"results_dendritic_spine.json\"\n",
    "\n",
    "print(f\"Gather results from {results_folder}\")\n",
    "all_results = postprocess.load_all_data(results_folder)\n",
    "print(f\"Save results to {results_file.absolute()}\")\n",
    "results_file.write_text(\n",
    "    json.dumps([r.to_json() for r in all_results], indent=4)\n",
    ")\n",
    "spine_head = [-1000,-1000,0.2,1000,1000,1000]\n",
    "spine_neck = [0, -1000, -0.4, 1000, 1000, 0.2]\n",
    "spine_shaft = [-1000,-1000,-1000,1000,1000,-0.4]\n",
    "domains = [spine_head, spine_neck, spine_shaft]\n",
    "postprocess.plot_linf_error(all_results, output_folder, format=\".pdf\", subdomains=domains)"
   ]
  },
  {
   "cell_type": "markdown",
   "metadata": {},
   "source": [
<<<<<<< HEAD
    "Plot results from mesh refinement and time step refinement for suppl figure."
=======
    "Plot timings from dendritic spine runs."
>>>>>>> 9afea197
   ]
  },
  {
   "cell_type": "code",
   "execution_count": null,
<<<<<<< HEAD
   "metadata": {
    "metadata": {}
   },
   "outputs": [],
   "source": [
    "import postprocess, json\n",
    "results_folder = pathlib.Path.cwd() / \"..\" / \"analysis_data\" / \"dendritic-spine\" / \"dendritic-spine-refinement\"\n",
    "results_file = results_folder / \"results_dendritic_spine.json\"\n",
    "output_folder = results_folder / \"output\"\n",
    "output_folder.mkdir(exist_ok=True, parents=True)\n",
    "all_results = [postprocess.Data(**r) for r in json.loads(results_file.read_text())]\n",
    "postprocess.plot_refinement_study(all_results, output_folder, format=\"pdf\")"
=======
   "metadata": {},
   "outputs": [],
   "source": [
    "import postprocess, json, pathlib\n",
    "output_folder = pathlib.Path.cwd() / \"..\" / \"analysis_data\" / \"results_dendriticspine_new\"\n",
    "results_file = output_folder / \"results_dendritic_spine.json\"\n",
    "json_data = json.loads(results_file.read_text())\n",
    "for i in range(len(json_data)):\n",
    "    json_data[i][\"petsc_timings_\"] = json_data[i].pop(\"petsc_timings\")\n",
    "all_results = [postprocess.Data(**r) for r in json_data]\n",
    "postprocess.plot_timings_stacked(all_results, output_folder, format=\"pdf\")\n",
    "postprocess.plot_timings(all_results, output_folder, format=\"pdf\")"
>>>>>>> 9afea197
   ]
  }
 ],
 "metadata": {
  "kernelspec": {
   "display_name": "Python 3",
   "language": "python",
   "name": "python3"
  },
  "language_info": {
   "codemirror_mode": {
    "name": "ipython",
    "version": 3
   },
   "file_extension": ".py",
   "mimetype": "text/x-python",
   "name": "python",
   "nbconvert_exporter": "python",
   "pygments_lexer": "ipython3",
   "version": "3.10.12"
  }
 },
 "nbformat": 4,
 "nbformat_minor": 2
}<|MERGE_RESOLUTION|>--- conflicted
+++ resolved
@@ -134,17 +134,13 @@
    "cell_type": "markdown",
    "metadata": {},
    "source": [
-<<<<<<< HEAD
-    "Plot results from mesh refinement and time step refinement for suppl figure."
-=======
+    "Plot results from mesh refinement and time step refinement for suppl figure.",
     "Plot timings from dendritic spine runs."
->>>>>>> 9afea197
    ]
   },
   {
    "cell_type": "code",
    "execution_count": null,
-<<<<<<< HEAD
    "metadata": {
     "metadata": {}
    },
@@ -156,11 +152,7 @@
     "output_folder = results_folder / \"output\"\n",
     "output_folder.mkdir(exist_ok=True, parents=True)\n",
     "all_results = [postprocess.Data(**r) for r in json.loads(results_file.read_text())]\n",
-    "postprocess.plot_refinement_study(all_results, output_folder, format=\"pdf\")"
-=======
-   "metadata": {},
-   "outputs": [],
-   "source": [
+    "postprocess.plot_refinement_study(all_results, output_folder, format=\"pdf\")",
     "import postprocess, json, pathlib\n",
     "output_folder = pathlib.Path.cwd() / \"..\" / \"analysis_data\" / \"results_dendriticspine_new\"\n",
     "results_file = output_folder / \"results_dendritic_spine.json\"\n",
@@ -170,7 +162,6 @@
     "all_results = [postprocess.Data(**r) for r in json_data]\n",
     "postprocess.plot_timings_stacked(all_results, output_folder, format=\"pdf\")\n",
     "postprocess.plot_timings(all_results, output_folder, format=\"pdf\")"
->>>>>>> 9afea197
    ]
   }
  ],
