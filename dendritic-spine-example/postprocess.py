--- conflicted
+++ resolved
@@ -27,11 +27,7 @@
     stderr: str
     stdout: str
     ntasks: int
-<<<<<<< HEAD
-    folder: Path = None
-=======
     folder: Path = Path("")
->>>>>>> 9afea197
 
     @property
     def mesh(self) -> str:
@@ -154,11 +150,6 @@
             lines.append(l)
             labels.append(f"{d.dt:.2e}")
         ax[1, index].plot(d.t, d.gradVec, label=d.dt, color=dts2color[d.dt])
-<<<<<<< HEAD
-        # breakpoint()
-        print(d.mesh, d.dt, d.num_refinements)#, d.folder.stem)
-=======
->>>>>>> 9afea197
 
     for k, v in mesh2index.items():
         ax[0, v].set_title(" ".join(k.split("_")))
